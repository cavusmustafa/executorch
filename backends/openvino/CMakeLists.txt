# Copyright (c) Intel Corporation
#
# Licensed under the BSD License (the "License"); you may not use this file
# except in compliance with the License. See the license file found in the
# LICENSE file in the root directory of this source tree.

# Set minimum required CMake version
cmake_minimum_required(VERSION 3.19)

# Set project name
project(openvino_backend_project)

# Set C++ standard
set(CMAKE_CXX_STANDARD 17)
set(CMAKE_CXX_STANDARD_REQUIRED ON)

# Ensure compile_commands.json is generated
set(CMAKE_EXPORT_COMPILE_COMMANDS ON)

# Set up EXECUTORCH_ROOT if not already set
if(NOT EXECUTORCH_ROOT)
  set(EXECUTORCH_ROOT ${CMAKE_CURRENT_SOURCE_DIR}/../..)
endif()

# Define common include directories
set(COMMON_INCLUDE_DIRS ${EXECUTORCH_ROOT}/..)

# Include utility CMake scripts from ExecuteTorch
include(${EXECUTORCH_ROOT}/tools/cmake/Utils.cmake)

# Find OpenVINO libraries
find_package(OpenVINO REQUIRED)

# Define OpenVINO backend as a static library
add_library(openvino_backend STATIC .)

# Enable exceptions and RTTI for OpenVINO backend
target_compile_options(openvino_backend PRIVATE -frtti -fexceptions)

# Include Executorch directories
<<<<<<< HEAD
target_include_directories(
  openvino_backend PUBLIC $<BUILD_INTERFACE:${COMMON_INCLUDE_DIRS}>
)
=======
target_include_directories(openvino_backend PRIVATE ${COMMON_INCLUDE_DIRS})
>>>>>>> 686bb71d

# Link OpenVINO and ExecuteTorch core libraries
target_link_libraries(
  openvino_backend PRIVATE openvino::runtime executorch_core
)

# Add source files for OpenVINO backend
target_sources(
  openvino_backend
  PRIVATE ${CMAKE_CURRENT_LIST_DIR}/runtime/OpenvinoBackend.cpp
)

executorch_target_link_options_shared_lib(openvino_backend)

if(EXECUTORCH_BUILD_OPENVINO_EXECUTOR_RUNNER)
  # Build executor runner binary for openvino backend
  list(APPEND openvino_executor_runner_libs openvino_backend executorch)

  set(_openvino_executor_runner__srcs
      ${EXECUTORCH_ROOT}/examples/portable/executor_runner/executor_runner.cpp
      ${EXECUTORCH_ROOT}/extension/data_loader/file_data_loader.cpp
      ${EXECUTORCH_ROOT}/extension/evalue_util/print_evalue.cpp
      ${EXECUTORCH_ROOT}/extension/runner_util/inputs.cpp
      ${EXECUTORCH_ROOT}/extension/runner_util/inputs_portable.cpp
  )
  add_executable(openvino_executor_runner ${_openvino_executor_runner__srcs})

  list(APPEND openvino_executor_runner_libs)

  target_link_libraries(
    openvino_executor_runner gflags portable_ops_lib
    ${openvino_executor_runner_libs}
  )
  target_compile_options(
    openvino_executor_runner PUBLIC ${_common_compile_options}
  )
endif()

<<<<<<< HEAD
# Install OpenVINO backend library and export target
=======
# Install OpenVINO backend library to the lib directory
>>>>>>> 686bb71d
install(
  TARGETS openvino_backend
  EXPORT ExecuTorchTargets
  DESTINATION lib
<<<<<<< HEAD
=======
  INCLUDES
  DESTINATION ${CMAKE_INSTALL_INCLUDEDIR}
>>>>>>> 686bb71d
)<|MERGE_RESOLUTION|>--- conflicted
+++ resolved
@@ -38,13 +38,7 @@
 target_compile_options(openvino_backend PRIVATE -frtti -fexceptions)
 
 # Include Executorch directories
-<<<<<<< HEAD
-target_include_directories(
-  openvino_backend PUBLIC $<BUILD_INTERFACE:${COMMON_INCLUDE_DIRS}>
-)
-=======
 target_include_directories(openvino_backend PRIVATE ${COMMON_INCLUDE_DIRS})
->>>>>>> 686bb71d
 
 # Link OpenVINO and ExecuteTorch core libraries
 target_link_libraries(
@@ -83,18 +77,11 @@
   )
 endif()
 
-<<<<<<< HEAD
-# Install OpenVINO backend library and export target
-=======
 # Install OpenVINO backend library to the lib directory
->>>>>>> 686bb71d
 install(
   TARGETS openvino_backend
   EXPORT ExecuTorchTargets
   DESTINATION lib
-<<<<<<< HEAD
-=======
   INCLUDES
   DESTINATION ${CMAKE_INSTALL_INCLUDEDIR}
->>>>>>> 686bb71d
 )