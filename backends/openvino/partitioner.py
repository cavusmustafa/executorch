# Copyright (c) Intel Corporation
#
# Licensed under the BSD License (the "License"); you may not use this file
# except in compliance with the License. See the license file in the root
# directory of this source tree for more details.

from typing import Callable, final, List, Optional, Tuple

import torch
from executorch.backends.openvino.preprocess import OpenvinoBackend
from executorch.exir.backend.backend_details import CompileSpec
from executorch.exir.backend.partitioner import (
    DelegationSpec,
    Partitioner,
    PartitionResult,
)
from executorch.exir.backend.utils import tag_constant_data
from openvino.frontend.pytorch.torchdynamo.op_support import OperatorSupport

from torch.export.exported_program import ExportedProgram
from torch.fx.passes.infra.partitioner import CapabilityBasedPartitioner
from torch.fx.passes.operator_support import OperatorSupportBase


class OpenvinoOperatorsSupport(OperatorSupportBase):

    def __init__(
        self,
        op_types_to_skip: Optional[set] = None,
        op_names_to_skip: Optional[set] = None,
    ) -> None:
        """
        Initializes the OpenvinoOperatorsSupport class.

        :param op_types_to_skip: A set of operator types to skip during support checking.
        :param op_names_to_skip: A set of operator names to skip during support checking.
        """
        if op_types_to_skip is None:
            op_types_to_skip = set()
        if op_names_to_skip is None:
            op_names_to_skip = set()

        self._op_types_to_skip = op_types_to_skip
        self._op_names_to_skip = op_names_to_skip

    def is_node_supported(self, _, node: torch.fx.Node) -> bool:
        """
        Checks if a given node is supported by OpenVINO.

        :param node: The FX graph node representing an operation.
        :return: True if the node is supported, otherwise False.
        """
        if node.op != "call_function":
            return False

        options = []
        op_type = node.target.__name__
        supported_ops = OperatorSupport(options)._support_dict
        if op_type == "getitem":
            return True

        if "torch.ops." + str(op_type) in supported_ops:
            return True
        else:
            print("Op not supported: ", "torch.ops." + str(op_type))

        if op_type in self._op_types_to_skip or node.name in self._op_names_to_skip:
            print(
                f"[OpenVINO Backend] The {op_type} operator with name '{node.name}' is skipped."
            )
            return False

        return False


@final
class OpenvinoPartitioner(Partitioner):

    def __init__(
        self,
        compile_spec: List[CompileSpec],
        op_types_to_skip: Optional[set] = None,
        op_names_to_skip: Optional[set] = None,
    ) -> None:
        """
        Initializes the OpenvinoPartitioner class.

        :param compile_spec: A list of compile specifications for OpenVINO.
        :param op_types_to_skip: A set of operator types to skip during partitioning.
        :param op_names_to_skip: A set of operator names to skip during partitioning.
        """
        self.delegation_spec = DelegationSpec(OpenvinoBackend.__name__, compile_spec)
        self._op_types_to_skip = op_types_to_skip
        self._op_names_to_skip = op_names_to_skip

    def ops_to_not_decompose(
        self,
        ep: ExportedProgram,
    ) -> Tuple[List[torch._ops.OpOverload], Optional[Callable[[torch.fx.Node], bool]]]:
        """
        Returns a tuple containing a list of operations that should not be decomposed
        and an optional function to filter nodes.

        :param ep: The exported program.
        :return: A tuple consisting of a list of ops to keep and an optional filtering function.
        """
        ops_not_decompose = [
            torch.ops.aten.pixel_shuffle.default,
            torch.ops.aten.upsample_bilinear2d.default,
            torch.ops.aten.upsample_bilinear2d.vec,
            torch.ops.aten.upsample_nearest2d.default,
            torch.ops.aten.upsample_nearest2d.vec,
        ]
        return (ops_not_decompose, None)

    def partition(self, exported_program: ExportedProgram) -> PartitionResult:
<<<<<<< HEAD
=======
        """
        Partitions an exported program into supported and unsupported segments.

        :param exported_program: The exported program.
        :return: A PartitionResult containing the partitioned graph and delegation tags.
        """
>>>>>>> 6c96e788
        partitioner = CapabilityBasedPartitioner(
            exported_program.graph_module,
            OpenvinoOperatorsSupport(self._op_types_to_skip, self._op_names_to_skip),
            allows_single_node_partition=True,
        )
        partition_list = partitioner.propose_partitions()

        partition_tags = {}
        for partition in partition_list:
            for node in partition.nodes:
                tag = f"tag{partition.id}"
                node.meta["delegation_tag"] = tag
                partition_tags[tag] = self.delegation_spec

        tag_constant_data(exported_program)

        return PartitionResult(
            tagged_exported_program=exported_program, partition_tags=partition_tags
        )<|MERGE_RESOLUTION|>--- conflicted
+++ resolved
@@ -114,15 +114,12 @@
         return (ops_not_decompose, None)
 
     def partition(self, exported_program: ExportedProgram) -> PartitionResult:
-<<<<<<< HEAD
-=======
         """
         Partitions an exported program into supported and unsupported segments.
 
         :param exported_program: The exported program.
         :return: A PartitionResult containing the partitioned graph and delegation tags.
         """
->>>>>>> 6c96e788
         partitioner = CapabilityBasedPartitioner(
             exported_program.graph_module,
             OpenvinoOperatorsSupport(self._op_types_to_skip, self._op_names_to_skip),
