# Copyright (c) Intel Corporation
#
# Licensed under the BSD License (the "License"); you may not use this file
# except in compliance with the License. See the license file found in the
# LICENSE file in the root directory of this source tree.

# mypy: disable-error-code=import-not-found

from collections import defaultdict
from enum import Enum
from typing import Any, Callable, DefaultDict, Dict, List, Optional, Tuple, Type

import nncf  # type: ignore[import-untyped]
import nncf.common.quantization as quantization  # type: ignore[import-untyped]
from nncf.common.scopes import should_consider_scope  # type: ignore[import-untyped]
import nncf.experimental.torch.fx as nncf_fx  # type: ignore[import-untyped]

import torch.fx
from executorch.backends.openvino.quantizer.observers import (
    INT4WeightObserver,
    INT8WeightObserver,
)
from nncf.common.graph.graph import NNCFGraph  # type: ignore[import-untyped]
from nncf.quantization.quantize_model import (  # type: ignore[import-untyped]
    get_weight_compression_configuration,
)
from nncf.quantization.algorithms.weight_compression.config import (  # type: ignore[import-untyped]
    WeightCompressionParameters,
)
from torchao.quantization.pt2e import (
    HistogramObserver,
    PerChannelMinMaxObserver,
    UniformQuantizationObserverBase,
)
from torchao.quantization.pt2e.quantizer import (
    EdgeOrNode,
    QuantizationAnnotation,
    QuantizationSpec,
    QuantizationSpecBase,
    Quantizer,
    SharedQuantizationSpec,
)

QUANT_ANNOTATION_KEY = "quantization_annotation"


class QuantizationMode(Enum):
    """
    Defines special quantization modes.

    - INT8_SYM: INT8 symmetric quantization for both activations and weights.
    - INT8_MIXED: INT8 asymmetric quantization for activations, symmetric for weights.
    - INT8_TRANSFORMER: Optimized INT8 quantization for transformer-based models
    - INT8WO_SYM: INT8 symmetric quantization for weights only.
    - INT8WO_ASYM: INT8 asymmetric quantization for weights only.
    - INT4WO_SYM: INT4 symmetric quantization for weights only.
    - INT4WO_ASYM: INT4 asymmetric quantization for weights only
    """

    INT8_SYM = "int8_sym"
    INT8_MIXED = "int8_mixed"
    INT8_TRANSFORMER = "int8_transformer"
    INT8WO_SYM = "int8wo_sym"
    INT8WO_ASYM = "int8wo_asym"
    INT4WO_SYM = "int4wo_sym"
    INT4WO_ASYM = "int4wo_asym"


class OpenVINOQuantizer(Quantizer):
    """
    Implementation of the Torch AO quantizer which annotates models with quantization annotations
    optimally for the inference via OpenVINO.
    """

    WEIGHTS_ONLY_COMPRESSION_MODES = (
        QuantizationMode.INT4WO_SYM,
        QuantizationMode.INT4WO_ASYM,
        QuantizationMode.INT8WO_SYM,
        QuantizationMode.INT8WO_ASYM,
    )

    def __init__(
        self,
        *,
        mode: QuantizationMode = QuantizationMode.INT8_SYM,
        **kwargs,
    ):
        """
        :param mode: Defines special quantization modes.
            - INT8_SYM: INT8 symmetric quantization for both activations and weights.
            - INT8_MIXED: INT8 asymmetric quantization for activations, symmetric for weights.
            - INT8_TRANSFORMER: Optimized INT8 quantization for transformer-based models
            Default value is INT8_SYM.
            - INT4_SYM: Symmetric INT4 Weights-Only Compression
            - INT4_ASYM: Asymmetric INT4 Weights-Only Compression
        :param kwargs: Arguments to pass to the NNCF MinMaxQuantization algorithm.
        """
        self.mode = mode
        if self.mode not in OpenVINOQuantizer.WEIGHTS_ONLY_COMPRESSION_MODES:
            if mode == QuantizationMode.INT8_SYM:
                preset = quantization.structs.QuantizationPreset.PERFORMANCE
                model_type = None
            elif mode == QuantizationMode.INT8_MIXED:
                preset = quantization.structs.QuantizationPreset.MIXED
                model_type = None
            else:
                preset = None
                model_type = nncf.parameters.ModelType.TRANSFORMER
            self._algo = (
                nncf.quantization.algorithms.min_max.algorithm.MinMaxQuantization(
                    preset=preset, model_type=model_type, **kwargs
                )
            )
        else:
            weight_compression_configuration = get_weight_compression_configuration(
                mode.value.replace(
                    "wo", ""
                ),  # Mode value has to match NNCF CompressWeightsMode
                **kwargs,
            )
            subset_size = 1 # Doesn't really matter in this case since it is data-free. Should just be +ve
            self._algo = nncf.quantization.algorithms.weight_compression.algorithm.WeightCompression(
                subset_size=subset_size, **weight_compression_configuration
            )

    def set_ignored_scope(
        self,
        names: Optional[List[str]] = None,
        patterns: Optional[List[str]] = None,
        types: Optional[List[str]] = None,
        subgraphs: Optional[List[Tuple[List[str], List[str]]]] = None,
        validate: bool = True,
    ) -> None:
        """
        Provides an option to specify portions of model to be excluded from compression.
        The ignored scope defines model sub-graphs that should be excluded from the quantization process.

        :param names: List of ignored node names.
        :param patterns: List of regular expressions that define patterns for names of ignored nodes.
        :param types: List of ignored operation types.
        :param subgraphs: List of ignored subgraphs.
        :param validate: If set to True, then a RuntimeError will be raised if any ignored scope does not match
          in the model graph.
        """
        self._algo.set_ignored_scope(
            nncf.IgnoredScope(
                names=names or [],
                patterns=patterns or [],
                types=types or [],
                subgraphs=subgraphs or [],
                validate=validate,
            )
        )

    def get_nncf_quantization_setup(
        self, model: torch.fx.GraphModule, nncf_graph: NNCFGraph
    ) -> quantization.quantizer_setup.SingleConfigQuantizerSetup:
        self._algo._set_backend_entity(model)
        return self._algo.find_quantization_setup(model, nncf_graph)

    def _annotate_weight_compression(
        self,
        model: torch.fx.GraphModule,
        graph: torch.fx.Graph,
        nncf_graph: NNCFGraph,
        node_vs_torch_annotation: DefaultDict[torch.fx.Node, QuantizationAnnotation],
    ) -> DefaultDict[torch.fx.Node, QuantizationAnnotation]:
        """
        Annotates the model graph with weight-only quantization specs.

        Identifies compressible nodes in the NNCF graph and attaches the corresponding
        TorchAO quantization specifications to their weight edges for later transformation.

        :param model: The FX GraphModule to annotate.
        :param graph: The underlying FX graph.
        :param nncf_graph: The corresponding NNCF graph.
        :param node_vs_torch_annotation: A mapping of FX nodes to quantization annotations.
        :return: Updated mapping of FX nodes with weight compression annotations.
        """
        self._algo.set_backend_entity(model)
        all_wc_params, _ = self._algo.get_weight_compression_parameters(model, nncf_graph)

        for wc_param in all_wc_params:
            node_with_weight = wc_param.node_with_weight
            target_node = nncf_fx.node_utils.get_graph_node_by_name(
                graph, node_with_weight.node_name
            )
            annotation = node_vs_torch_annotation[target_node]
            edge_or_node = self._get_weight_edge(target_node, nncf_graph)
            qspec = self._get_torch_ao_qspec_from_nncf_config_for_wc(
                wc_param=wc_param
            )
            self._fill_torch_ao_annotation(edge_or_node, qspec, annotation)

        return node_vs_torch_annotation

    def _annotate_post_training_quantization(
        self,
        model: torch.fx.GraphModule,
        graph: torch.fx.Graph,
        nncf_graph: NNCFGraph,
        node_vs_torch_annotation: DefaultDict[torch.fx.Node, QuantizationAnnotation],
    ) -> DefaultDict[torch.fx.Node, QuantizationAnnotation]:
        """
        Annotates the model graph with post-training quantization configurations.

        :param model: The FX GraphModule to annotate.
        :param graph: The underlying FX graph.
        :param nncf_graph: The corresponding NNCF graph.
        :param node_vs_torch_annotation: A mapping of FX nodes to quantization annotations.
        :return: Updated mapping of FX nodes with post-training quantization annotations.
        """
        quantization_setup = self.get_nncf_quantization_setup(model, nncf_graph)

        for qp in quantization_setup.quantization_points.values():
            edge_or_node, annotation = self._get_edge_or_node_and_annotation(
                graph, nncf_graph, qp, node_vs_torch_annotation
            )
            qspec: QuantizationSpecBase = self._get_torch_ao_qspec_from_nncf_config_for_ptq(qp)
            self._fill_torch_ao_annotation(edge_or_node, qspec, annotation)

        for quantizer_ids in quantization_setup.unified_scale_groups.values():
            root_quantizer_id = self._get_unified_scales_root_quantizer_id(
                nncf_graph, quantizer_ids, quantization_setup
            )
            root_qp = quantization_setup.quantization_points[root_quantizer_id]

            if any(
                root_qp.qconfig != quantization_setup.quantization_points[q_id].qconfig
                for q_id in quantizer_ids
            ):
                qps = [
                    quantization_setup.quantization_points[qid] for qid in quantizer_ids
                ]
                raise nncf.InternalError(
                    "Different quantization configs are set to one unified scale group:"
                    f"{[(qp.insertion_point.__dict__, str(qp.qconfig)) for qp in qps]}"
                )

            root_target_node = nncf_fx.node_utils.get_graph_node_by_name(
                graph, root_qp.insertion_point.target_node_name
            )
            root_edge_or_node = self._get_edge_or_node(
                root_target_node, root_qp, nncf_graph
            )

            for quantizer_id in quantizer_ids:
                if quantizer_id == root_quantizer_id:
                    continue

                qspec = SharedQuantizationSpec(root_edge_or_node)  # type: ignore[assignment]
                qp = quantization_setup.quantization_points[quantizer_id]
                edge_or_node, annotation = self._get_edge_or_node_and_annotation(
                    graph, nncf_graph, qp, node_vs_torch_annotation
                )
<<<<<<< HEAD
=======
                qspec: QuantizationSpecBase = self._get_torch_ao_qspec_from_nncf_config(  # type: ignore[no-redef]
                    qp
                )
>>>>>>> 291dcd99
                self._fill_torch_ao_annotation(edge_or_node, qspec, annotation)

        return node_vs_torch_annotation

    def annotate(self, model: torch.fx.GraphModule) -> torch.fx.GraphModule:
        nncf_graph = nncf_fx.nncf_graph_builder.GraphConverter.create_nncf_graph(model)
        graph = model.graph
        node_vs_torch_annotation: DefaultDict[torch.fx.Node, QuantizationAnnotation] = (
            defaultdict(QuantizationAnnotation)
        )

        if self.mode in OpenVINOQuantizer.WEIGHTS_ONLY_COMPRESSION_MODES:
            node_vs_torch_annotation = self._annotate_weight_compression(
                model, graph, nncf_graph, node_vs_torch_annotation
            )
        else:
            node_vs_torch_annotation = self._annotate_post_training_quantization(
                model, graph, nncf_graph, node_vs_torch_annotation
            )

        for node, annotation in node_vs_torch_annotation.items():
            assert QUANT_ANNOTATION_KEY not in node.meta
            node.meta[QUANT_ANNOTATION_KEY] = annotation

        return model

    @staticmethod
    def _get_unified_scales_root_quantizer_id(
        nncf_graph: NNCFGraph,
        quantizer_ids: List[int],
        quantizer_setup: quantization.quantizer_setup.SingleConfigQuantizerSetup,
    ) -> int:
        """
        Identifies the earliest quantizer node ID based on the corresponding `nncf_node.node_id`
        in the given NNCFGraph. This is required by the `_get_obs_or_fq_map` function.
        Refer to: https://github.com/pytorch/pytorch/blob/main/torch/ao/quantization/pt2e/prepare.py#L291

        :param nncf_graph: The NNCFGraph instance.
        :param quantizer_ids: The list of quantizer IDs to evaluate.
        :param quantizer_setup: The instance of SingleConfigQuantizerSetup.
        :return: The ID of the earliest quantizer node in terms of `nncf_node.node_id`.
        """
        nncf_node_quantizer_id = None
        root_quantizer_id = None
        for quantizer_id in quantizer_ids:
            target_node_name = quantizer_setup.quantization_points[
                quantizer_id
            ].insertion_point.target_node_name
            nncf_node = nncf_graph.get_node_by_name(target_node_name)
            if (
                nncf_node_quantizer_id is None
                or nncf_node.node_id < nncf_node_quantizer_id
            ):
                root_quantizer_id = quantizer_id
                nncf_node_quantizer_id = nncf_node.node_id
        if root_quantizer_id is None:
            msg = "Root quantizer ids can't be None"
            raise nncf.InternalError(msg)
        return root_quantizer_id

    @staticmethod
    def _get_edge_or_node_and_annotation(
        graph: torch.fx.Graph,
        nncf_graph: NNCFGraph,
        qp: quantization.quantizer_setup.QuantizationPointBase,
        node_vs_torch_annotation: Dict[torch.fx.Node, QuantizationAnnotation],
    ) -> Tuple[EdgeOrNode, QuantizationAnnotation]:
        """
        Retrieves the edge or node and its corresponding QuantizationAnnotation based on the given graph,
        quantization point, and node-to-annotation mapping.

        :param graph: torch.fx.Graph instance.
        :param nncf_graph: NNCFGraph instance.
        :param qp: QuantizationPointBase instance.
        :param node_vs_torch_annotation: A dictionary mapping torch.fx.GraphNode objects to their respective
            QuantizationAnnotations.
        :return: A tuple containing the EdgeOrNode and its associated QuantizationAnnotation.
        """
        target_node = nncf_fx.node_utils.get_graph_node_by_name(
            graph, qp.insertion_point.target_node_name
        )
        annotation = node_vs_torch_annotation[target_node]
        edge_or_node = OpenVINOQuantizer._get_edge_or_node(target_node, qp, nncf_graph)
        return edge_or_node, annotation

    @staticmethod
    def _get_weight_edge(
        target_node: torch.fx.Node,
        nncf_graph: NNCFGraph,
    ) -> tuple[torch.fx.Node, torch.fx.Node]:
        """
        Returns the FX node corresponding to the weight tensor input of a given operator node.
        Uses the NNCF graph to identify which input port of the target node holds the weight.
        If multiple weight ports are present, a warning is issued and only the first one is used.

        :param target_node: FX node representing a weighted operation (e.g., Linear, Conv).
        :param nncf_graph: NNCFGraph used to determine weight port indices.
        :return: Edge represented by a Tuple of (weight_node, target_node), where weight_node is the FX node supplying the weight.
        """
        nncf_node = nncf_graph.get_node_by_name(target_node.name)
        weights_ports_ids = nncf.torch.model_graph_manager.get_weight_tensor_port_ids(
            nncf_node, nncf_graph
        )
        if len(weights_ports_ids) > 1:
            # TODO(dlyakhov): support quantization for nodes with several weights
            nncf.common.logging.nncf_logger.warning(
                f"Quantization of the weighted node {target_node.name}"
                " is not yet supported by the OpenVINOQuantizer."
                f" Only the weight on port ID {weights_ports_ids[0]} will be quantized."
                f" Quantizable weights are located on ports: {weights_ports_ids}."
            )
        weight_node = target_node.all_input_nodes[weights_ports_ids[0]]
        return (weight_node, target_node)

    @staticmethod
    def _get_edge_or_node(
        target_node: torch.fx.Node,
        qp: quantization.quantizer_setup.QuantizationPointBase,
        nncf_graph: NNCFGraph,
    ) -> EdgeOrNode:
        """
        Returns the edge or node based on the given target node and quantization point.

        :param target_node: Target node instance.
        :param qp: QuantizationPointBase instance.
        :param graph: NNCFGraph instance.
        :return: The corresponding EdgeOrNode derived from the target node and quantization point.
        """
        ip = qp.insertion_point
        if qp.is_weight_quantization_point():
            OpenVINOQuantizer._get_weight_edge(target_node, nncf_graph)

        if ip.input_port_id is None:
            return target_node

        node = target_node.all_input_nodes[ip.input_port_id]
        return (node, target_node)

    @staticmethod
    def _fill_torch_ao_annotation(
        edge_or_node: EdgeOrNode,
        qspec: QuantizationSpecBase,
        annotation_to_update: QuantizationAnnotation,
    ) -> None:
        """
        Helper method to update the annotation_to_update based on the specified edge_or_node and qspec.

        :param edge_or_node: The target EdgeOrNode to be used for the update.
        :param qspec: An instance of QuantizationSpecBase representing the quantization specification to apply.
        :param annotation_to_update: The annotation to update based on the edge_or_node and qspec.
        """
        if isinstance(edge_or_node, torch.fx.Node):
            annotation_to_update.output_qspec = qspec
        else:
            annotation_to_update.input_qspec_map[edge_or_node[0]] = qspec

    @staticmethod
    def _get_torch_ao_qspec_from_nncf_config_for_wc(
        wc_param: WeightCompressionParameters,
    ) -> QuantizationSpec:
        """
        Returns a TorchAO QuantizationSpec based on NNCF weight compression parameter.

        :param wc_param: NNCF Weight compression parameters for the node.
        :return: A TorchAO QuantizationSpec.
        """
        observer: Type[UniformQuantizationObserverBase]

        extra_args: Dict[str, Any] = {}

        qmode = wc_param.compression_config.mode
        extra_args["wc_param"] = wc_param
        is_asym_mode = wc_param.compression_config.is_asym_mode
        if qmode in [nncf.CompressWeightsMode.INT4_ASYM, nncf.CompressWeightsMode.INT4_SYM]:
            observer = INT4WeightObserver
            quant_min = -8 if not is_asym_mode else 0
            quant_max = 7 if not is_asym_mode else 15
            dtype = torch.int8
            channel_axis = 0
            torch_qscheme = torch_qscheme = (
                torch.per_channel_symmetric
                if not is_asym_mode
                else torch.per_channel_affine
            )
        else:
            observer = INT8WeightObserver
            quant_min = -128 if not is_asym_mode else 0
            quant_max = 127 if not is_asym_mode else 255
            dtype = torch.int8
            channel_axis = 0
            torch_qscheme = (
                torch.per_channel_symmetric
                if not is_asym_mode
                else torch.per_channel_affine
            )
        return QuantizationSpec(
            dtype=dtype,
            observer_or_fake_quant_ctr=observer.with_args(**extra_args),
            quant_min=quant_min,
            quant_max=quant_max,
            qscheme=torch_qscheme,
            ch_axis=channel_axis,
            is_dynamic=False,
        )

    @staticmethod
    def _get_torch_ao_qspec_from_nncf_config_for_ptq(
        qp: quantization.quantizer_setup.QuantizationPointBase,
    ) -> QuantizationSpec:
        """
        Returns a TorchAO QuantizationSpec based on NNCF quantization point.

        :param qp: Quantization point from NNCF.
        :return: A TorchAO QuantizationSpec.
        """
        observer: Type[UniformQuantizationObserverBase]

        # Eps value is copied from nncf/torch/quantization/layers.py
        extra_args: Dict[str, Any] = {"eps": 1e-16}

        is_weight = qp.is_weight_quantization_point()
        qconfig = qp.qconfig
        dtype = torch.int8
        quant_min = None
        quant_max = None
        channel_axis = None

        if qconfig.per_channel:
            torch_qscheme = (
                torch.per_channel_symmetric
                if qconfig.mode is quantization.structs.QuantizationScheme.SYMMETRIC
                else torch.per_channel_affine
            )
        else:
            torch_qscheme = (
                torch.per_tensor_symmetric
                if qconfig.mode is quantization.structs.QuantizationScheme.SYMMETRIC
                else torch.per_tensor_affine
            )
        if is_weight:
            observer = PerChannelMinMaxObserver
            quant_min = -128
            quant_max = 127
            dtype = torch.int8
            channel_axis = 0
            torch_qscheme = (
                torch.per_channel_symmetric
                if qconfig.mode is quantization.structs.QuantizationScheme.SYMMETRIC
                else torch.per_channel_affine
            )
<<<<<<< HEAD
=======
            if qconfig.num_bits == 4:
                extra_args["mapping_type"] = mapping_type  # type: ignore[assignment]
                extra_args["target_dtype"] = torch.int8  # type: ignore[assignment]
                extra_args["granularity"] = PerGroup(group_size=group_size)  # type: ignore[assignment]
                observer = PTPerBlockParamObserver
                quant_min = -8
                quant_max = 7
                dtype = torch.int8
                channel_axis = 0
            elif qconfig.num_bits == 8:
                observer = (
                    NNCFInt8observer if weights_only else PerChannelMinMaxObserver
                )
                quant_min = -128
                quant_max = 127
                dtype = torch.int8
                channel_axis = 0
                torch_qscheme = (
                    torch.per_channel_symmetric
                    if qconfig.mode is quantization.structs.QuantizationScheme.SYMMETRIC
                    else torch.per_channel_affine
                )
>>>>>>> 291dcd99
        else:
            observer = (
                HistogramObserver
                if torch_qscheme
                in [torch.per_tensor_symmetric, torch.per_tensor_affine]
                else PerChannelMinMaxObserver
            )
            quant_min = 0
            quant_max = 255
            dtype = torch.int8 if qconfig.signedness_to_force else torch.uint8
            channel_axis = 1  # channel dim for activations
        return QuantizationSpec(
            dtype=dtype,
            observer_or_fake_quant_ctr=observer.with_args(**extra_args),
            quant_min=quant_min,
            quant_max=quant_max,
            qscheme=torch_qscheme,
            ch_axis=channel_axis,
            is_dynamic=False,
        )

    def validate(self, model: torch.fx.GraphModule) -> None:
        pass


def quantize_model(
    captured_model: torch.fx.GraphModule,
    calibration_dataset: torch.utils.data.DataLoader,
    *,
    mode: QuantizationMode = QuantizationMode.INT8_SYM,
    subset_size: int = 300,
    fast_bias_correction: Optional[bool] = True,
    smooth_quant: bool = False,
    transform_fn: Optional[Callable[[Any], Any]] = None,
    extra_quantizer_options: Optional[Dict[str, Any]] = None,
    **kwargs,
) -> torch.fx.GraphModule:
    """
    Quantizes a model using NNCF quantize_pt2e API.

    :param captured_model: The model to be quantized, represented as a torch.fx.GraphModule.
    :param calibration_dataset: A DataLoader containing calibration data for quantization.
    :param mode: Defines special quantization modes.
        - INT8_SYM: INT8 symmetric quantization for both activations and weights.
        - INT8_MIXED: INT8 asymmetric quantization for activations, symmetric for weights.
        - INT8_TRANSFORMER: Optimized INT8 quantization for transformer-based models
        Default value is INT8_SYM.
    :param subset_size: Size of a subset to calculate activations
        statistics used for quantization.
    :param fast_bias_correction: Setting this option to `False` enables a different
        bias correction method which is more accurate, in general, and takes
        more time but requires less memory. None disables the bias correction algorithm.
    :param smooth_quant: Setting this option to `True` enables the SmoothQuant algorithm.
    :param extra_quantizer_options: A dictionary containing additional configuration options
        for the OpenVINOQuantizer.
    :param kwargs: The keyword arguments for the nncf quantize_pt2e function.
    :return: The quantized model as a torch.fx.GraphModule.
    """
    extra_quantizer_options = extra_quantizer_options or {}
    if "mode" in extra_quantizer_options:
        print(
            f'Ignoring "mode" from the quantizer_config. Using parameter mode = {mode}'
        )
        del extra_quantizer_options["mode"]

    quantizer = OpenVINOQuantizer(mode=mode, **extra_quantizer_options)

    print("PTQ: Quantize the model")

    if "fold_quantize" not in kwargs:
        kwargs["fold_quantize"] = False

    quantized_model = nncf_fx.quantize_pt2e(
        captured_model,
        quantizer,
        subset_size=subset_size,
        calibration_dataset=nncf.Dataset(calibration_dataset, transform_fn),
        fast_bias_correction=fast_bias_correction,
        smooth_quant=smooth_quant,
        **kwargs,
    )
    return quantized_model<|MERGE_RESOLUTION|>--- conflicted
+++ resolved
@@ -253,12 +253,6 @@
                 edge_or_node, annotation = self._get_edge_or_node_and_annotation(
                     graph, nncf_graph, qp, node_vs_torch_annotation
                 )
-<<<<<<< HEAD
-=======
-                qspec: QuantizationSpecBase = self._get_torch_ao_qspec_from_nncf_config(  # type: ignore[no-redef]
-                    qp
-                )
->>>>>>> 291dcd99
                 self._fill_torch_ao_annotation(edge_or_node, qspec, annotation)
 
         return node_vs_torch_annotation
@@ -509,31 +503,6 @@
                 if qconfig.mode is quantization.structs.QuantizationScheme.SYMMETRIC
                 else torch.per_channel_affine
             )
-<<<<<<< HEAD
-=======
-            if qconfig.num_bits == 4:
-                extra_args["mapping_type"] = mapping_type  # type: ignore[assignment]
-                extra_args["target_dtype"] = torch.int8  # type: ignore[assignment]
-                extra_args["granularity"] = PerGroup(group_size=group_size)  # type: ignore[assignment]
-                observer = PTPerBlockParamObserver
-                quant_min = -8
-                quant_max = 7
-                dtype = torch.int8
-                channel_axis = 0
-            elif qconfig.num_bits == 8:
-                observer = (
-                    NNCFInt8observer if weights_only else PerChannelMinMaxObserver
-                )
-                quant_min = -128
-                quant_max = 127
-                dtype = torch.int8
-                channel_axis = 0
-                torch_qscheme = (
-                    torch.per_channel_symmetric
-                    if qconfig.mode is quantization.structs.QuantizationScheme.SYMMETRIC
-                    else torch.per_channel_affine
-                )
->>>>>>> 291dcd99
         else:
             observer = (
                 HistogramObserver
