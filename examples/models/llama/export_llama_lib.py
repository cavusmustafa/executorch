# Copyright (c) Meta Platforms, Inc. and affiliates.
# All rights reserved.
# Copyright 2025 Arm Limited and/or its affiliates.
#
# This source code is licensed under the BSD-style license found in the
# LICENSE file in the root directory of this source tree.

# pyre-unsafe

# Example script for exporting Llama2 to flatbuffer

import argparse
import copy
import json
import logging
import re
import shlex
from enum import Enum
from functools import partial

from importlib import resources as _resources
from json import JSONDecodeError
from pathlib import Path
from typing import Callable, List, Optional, Union

import torch

from executorch.devtools.backend_debug import print_delegation_info
from executorch.devtools.etrecord import generate_etrecord as generate_etrecord_func
from executorch.examples.models.llama.hf_download import (
    download_and_convert_hf_checkpoint,
)
from executorch.exir.passes.init_mutable_pass import InitializedMutableBufferPass
from executorch.extension.llm.export.builder import DType, LLMEdgeManager
from executorch.extension.llm.export.config.llm_config import LlmConfig
from executorch.extension.llm.export.partitioner_lib import (
    get_coreml_partitioner,
    get_mps_partitioner,
    get_openvino_partitioner,
    get_qnn_partitioner,
    get_vulkan_partitioner,
    get_xnnpack_partitioner,
)
from executorch.extension.llm.export.quantizer_lib import (
    get_coreml_quantizer,
    get_pt2e_quantization_params,
    get_pt2e_quantizers,
    get_qnn_quantizer,
    get_ov_quantizer,
    get_vulkan_quantizer,
)
from executorch.util.activation_memory_profiler import generate_memory_trace
from omegaconf import DictConfig

from ..model_factory import EagerModelFactory
from .source_transformation.apply_spin_quant_r1_r2 import (
    fuse_layer_norms,
    get_model_with_r1_r2,
)
from .source_transformation.attention import replace_attention_to_attention_sha
from .source_transformation.custom_kv_cache import (
    replace_kv_cache_with_custom_kv_cache,
    replace_kv_cache_with_quantized_kv_cache,
    replace_kv_cache_with_ring_kv_cache,
)
from .source_transformation.quantize import (
    get_quant_embedding_transform,
    get_quant_weight_transform,
)
from .source_transformation.rope import materialze_broadcast_of_rope_freq_cis
from .source_transformation.sdpa import (
    replace_causal_mask,
    replace_kv_cache_with_coreml_kv_cache,
    replace_kv_cache_with_simple_kv_cache,
    replace_sdpa_with_coreml_sdpa,
    replace_sdpa_with_custom_op,
    replace_sdpa_with_flex_sdpa,
    replace_sdpa_with_quantized_sdpa,
    replace_sdpa_with_simple_sdpa,
)

IS_FBCODE = True  #  os.environ.get("FBCODE_PLATFORM", False)
FORMAT = "[%(levelname)s %(asctime)s %(filename)s:%(lineno)s] %(message)s"
logging.basicConfig(level=logging.INFO, format=FORMAT)

pkg_name = __name__
verbosity_setting = None


# All models that leverage the transformer architecture defined in llama_transformer.py.
EXECUTORCH_DEFINED_MODELS = [
    "stories110m",
    "llama2",
    "llama3",
    "llama3_1",
    "llama3_2",
    "static_llama",
    "qwen2_5",
    "qwen3_0_6b",
    "qwen3_1_7b",
    "qwen3_4b",
    "phi_4_mini",
    "smollm2",
]
TORCHTUNE_DEFINED_MODELS = ["llama3_2_vision"]
HUGGING_FACE_REPO_IDS = {
    "qwen2_5": "Qwen/Qwen2.5-1.5B",
    "phi_4_mini": "microsoft/Phi-4-mini-instruct",
    "smollm2": "HuggingFaceTB/SmolLM-135M",
    "qwen3_0_6b": "Qwen/Qwen3-0.6B",
    "qwen3_1_7b": "Qwen/Qwen3-1.7B",
    "qwen3_4b": "Qwen/Qwen3-4B",
}


class WeightType(Enum):
    LLAMA = "LLAMA"
    FAIRSEQ2 = "FAIRSEQ2"


def set_pkg_name(name: str) -> None:
    global pkg_name
    pkg_name = name


def get_resource_path(resource_name) -> str:
    return str(_resources.files(pkg_name).joinpath(resource_name))


def set_verbosity(val):
    global verbosity_setting
    verbosity_setting = val


def verbose_export():
    return verbosity_setting


def build_model(
    model: str,
    checkpoint: str,
    params: str,
    output_dir: Optional[str] = ".",
    extra_opts: Optional[str] = "",
) -> str:
    argString = f"--model {model} --checkpoint {checkpoint} --params {params} {extra_opts} --output-dir {output_dir}"
    parser = build_args_parser()
    args = parser.parse_args(shlex.split(argString))
    llm_config = LlmConfig.from_args(args)
    return export_llama(llm_config)


def parse_list_of_ints(s):
    import ast

    try:
        parsed = ast.literal_eval(s)
        if isinstance(parsed, list) and all(isinstance(i, int) for i in parsed):
            print(parsed)
            return parsed
        raise argparse.ArgumentTypeError(
            "Must be a list of integers, e.g., [0, 16, 0, 16]"
        )
    except Exception:
        raise argparse.ArgumentTypeError(
            "Must be a list of integers, e.g., [0, 16, 0, 16]"
        )


def build_args_parser() -> argparse.ArgumentParser:
    parser = argparse.ArgumentParser()
    parser.add_argument("-o", "--output-dir", default=".", help="output directory")
    # parser.add_argument(
    #     "-q", "--quantized_ckpt", default=None, help="quantized checkpoint file"
    # )
    parser.add_argument(
        "--model",
        default="llama3",
        choices=EXECUTORCH_DEFINED_MODELS + TORCHTUNE_DEFINED_MODELS,
        help="The Lllama model to export. stories110M, llama2, llama3, llama3_1, and llama3_2 use the same underlying LlamaTransformer architecture defined in ExecuTorch. All other models use TorchTune model definitions.",
    )
    parser.add_argument(
        "-E",
        "--embedding-quantize",
        default=None,
        type=str,
        help="type of embedding quantization, '<bitwidth>,<groupsize>', e.g., '8,1024'.",
    )
    parser.add_argument(
        "--use_shared_embedding",
        action="store_true",
        help="Whether the embedding/unembedding weights should be shared.  Only available with torchao kernels.",
    )
    parser.add_argument(
        "--pt2e_quantize",
        default=None,
        choices=[
            "xnnpack_dynamic",
            "xnnpack_dynamic_qc4",
            "openvino_4wo",
            "openvino_8wo",
            "qnn_8a8w",
            "qnn_16a16w",
            "qnn_16a4w",
            "coreml_c4w",
            "coreml_8a_c8w",
            "coreml_8a_c4w",
            "coreml_baseline_8a_c8w",
            "coreml_baseline_8a_c4w",
            "vulkan_8w",
        ],
        help="Use PT2E quantization. Comma separated options. e.g. xnnpack_dynamic (for per channel 8 bit weight), xnnpack_dynamic_qc4 (for per channel 4 bit weight), embedding.",
    )

    parser.add_argument(
        "-qmode",
        "--quantization_mode",
        type=_qmode_type,
        default=None,
        help="type of quantization",
    )

    parser.add_argument(
        "-c",
        "--checkpoint",
        required=False,
        help="Path to the checkpoint .pth file. When not provided, the model will be initialized with random weights.",
    )

    parser.add_argument(
        "--checkpoint_dir",
        default=None,
        help="checkpoint directory. Use with a sharded checkpoint, not for the standard llama2 model. Note, checkpoint_dir takes precedence over checkpoint if both are set.",
    )

    parser.add_argument(
        "--adapter_checkpoint",
        required=False,
        help="Path to the adapter.pt file from torchtune. Used if the model has trained LoRA adapters. Must provide adapter_config.json",
    )

    parser.add_argument(
        "--adapter_config",
        required=False,
        help="Path to the adapter_config.json file. Used if the model has trained LoRA adapters. Must provide adapter_checkpoint.",
    )

    parser.add_argument(
        "--use_qnn_sha",
        action="store_true",
        help="Change multi head attention to multiple single head attention for qnn backend (Qualcomm)",
    )

    parser.add_argument(
        "--calibration_tasks",
        nargs="+",
        type=str,
        default=None,
        help="Tasks for GPTQ calibration from lm_eval",
    )
    parser.add_argument(
        "--calibration_limit",
        type=int,
        default=None,
        help="number of samples used for calibration from lm_eval",
    )
    parser.add_argument(
        "--calibration_seq_length",
        type=int,
        default=None,
        help="Sequence length for GPTQ calibration from lm_eval",
    )
    parser.add_argument(
        "--calibration_data",
        type=str,
        default="Once upon a time",
        help="Calibration prompts from users",
    )
    parser.add_argument(
        "-t",
        "--tokenizer_path",
        default=None,
        help="tokenizer path (Note: .model not .bin)",
    )
    parser.add_argument(
        "-kv",
        "--use_kv_cache",
        default=False,
        action="store_true",
        help="Whether or not to export a model using kv cache",
    )
    parser.add_argument(
        "--quantize_kv_cache",
        default=False,
        action="store_true",
        help="Whether or not to export a model using int8 per token quantized kv cache",
    )
    parser.add_argument(
        "--num_sharding",
        type=int,
        default=0,
        help="Specify the number of splits by inserting the fallback custom op. The graph will be split evenly by layers.",
    )
    parser.add_argument(
        "--use_sdpa_with_kv_cache",
        default=False,
        action="store_true",
        help="Whether to use sdpa_with_kv_cache update op when using kv cache",
    )
    parser.add_argument(
        "--disable_dynamic_shape",
        dest="enable_dynamic_shape",
        default=True,  # Enable this by default
        action="store_false",
        help="Enable dynamic shape along seq dim. Used for faster prefill",
    )
    parser.add_argument(
        "-p",
        "--params",
        required=False,
        help="Config file for model parameters. When not provided, the model will fallback on default values defined in examples/models/llama/model_args.py.",
    )
    parser.add_argument(
        "--optimized_rotation_path",
        default=None,
        required=False,
        help="[QNN backend] Optimized rotation checkpoint path. Just apply R1/R2 here."
        "You can download the optimized rotation matrices from https://github.com/facebookresearch/SpinQuant/tree/main",
    )
    parser.add_argument(
        "-m",
        "--metadata",
        default=None,
        help='metadata string in json format. Example {"key": 1, "key2": "value2"}',
    )
    parser.add_argument(
        "-s",
        "--so_library",
        default=None,
        required=False,
        help="shared library for quantized operators",
    )
    parser.add_argument(
        "--profile_memory",
        required=False,
        action="store_true",
        help="Generate chrome trace of activation memory for intermediate tensors.",
    )
    parser.add_argument(
        "-prof",
        "--profile_path",
        default=None,
        help="Use cProfile to profile model export. Results saved to profile_path as a html file.",
    )
    parser.add_argument(
        "-G",
        "--group_size",
        type=int,
        default=None,
        help="group_size for weight quantization",
    )

    parser.add_argument(
        "-d",
        "--dtype-override",
        default="fp32",
        type=str,
        choices=["fp32", "fp16", "bf16"],
        help="Provide the dtype of the model. This must match up with the supported dtypes of the backends that you are using."
        "Please be aware that only some backends support fp16 and bf16.",
    )

    parser.add_argument(
        "-n",
        "--output_name",
        default=None,
        help="Override the output filename of the saved pte model file.",
    )

    parser.add_argument(
        "--max_seq_length",
        type=int,
        default=128,
        help="maximum length sequence to evaluate",
    )

    parser.add_argument(
        "--max_context_length",
        type=int,
        default=128,
        help="maximum length of context for model to remember",
    )

    parser.add_argument(
        "--local_global_attention",
        type=parse_list_of_ints,
        default=None,
        help="List of integers specifying local and global attention pattern, e.g., [0, 16, 0, 16] to specify that every other layer is sliding window of 16."
        " [0, 16, 32] pattern specifes 2nd and 3rd layer has sliding window of 16 and 32 respecitvely. "
        " [16] pattern specifies all layers have sliding window of 16.",
    )

    parser.add_argument("-2", "--fairseq2", action="store_true")
    parser.add_argument("-v", "--verbose", action="store_true")
    parser.add_argument(
        "-X",
        "--xnnpack",
        action="store_true",
        help="Delegate to DQLinear ops to the xnnpack backend",
    )
    parser.add_argument(
        "--xnnpack-extended-ops",
        action="store_true",
        help="Delegate more operators beyond DQLinear to the xnnpack backend. Requires -X or --xnnpack to be set.",
    )
    parser.add_argument("-V", "--vulkan", action="store_true")
    parser.add_argument("--mps", action="store_true")
    parser.add_argument("--coreml", action="store_true")
    parser.add_argument(
        "--coreml-enable-state",
        action="store_true",
        help="This option is only for coreml, and is only supported for MacOS15+/iOS18+",
    )
    parser.add_argument(
        "--coreml-preserve-sdpa",
        action="store_true",
        help="This option is only for coreml: Preserve sdpa in torch edge program to use coreml iOS18.sdpa op",
    )
    parser.add_argument(
        "--coreml-quantize",
        default=None,
        choices=["b4w", "c4w"],
        help="This option is only for coreml: Use coreml quantization, e.g. b4w (for blockwise 4 bit weight), c4w (for channelwise 4 bit weight)",
    )
    parser.add_argument(
        "--coreml-ios",
        type=int,
        default=15,
        choices=(15, 16, 17, 18),
        help="This option is only for coreml: The minimum iOS version to deploy",
    )
    parser.add_argument(
        "--coreml-compute-units",
        type=str,
        default="cpu_only",
        choices=("cpu_only", "cpu_and_gpu", "cpu_and_ne", "all"),
        help="This option is only for coreml: the compute units to use when running the model",
    )
    parser.add_argument(
        "--qnn",
        action="store_true",
        help="Delegate llama2 to qnn backend (Qualcomm), please use it --kv_cahce=True",
    )
    parser.add_argument("--openvino", action="store_true")
    parser.add_argument(
        "--openvino_device",
        type=str,
        default="CPU",
        choices=["CPU", "GPU"],
        help="Specify the device for Openvino (CPU or GPU).",
    )

    parser.add_argument(
        "--expand_rope_table",
        default=False,
        action="store_true",
        help="[Temp workaround] Expand sin/cos table in head dim to take vectorized path in optimized kernels.",
    )

    parser.add_argument(
        "--generate_etrecord",
        action="store_true",
        required=False,
        default=False,
        help="Generate the ETRecord debug artifact.",
    )

    parser.add_argument(
        "--generate_full_logits",
        action="store_true",
        required=False,
        default=False,
        help="Generate logits for all inputs.",
    )

    parser.add_argument(
        "--soc_model",
        help="[QNN backend] SoC model of current device. e.g. 'SM8650' for Snapdragon 8 Gen 3.",
        type=str,
        required=False,
        default="SM8650",
    )

    parser.add_argument(
        "-sq",
        "--use_spin_quant",
        type=str,
        default=None,
        choices=["cuda", "native"],
        help="Use SpinQuant for better quantization performance. Only support cuda and native.",
    )

    parser.add_argument(
        "-qat",
        "--use_qat",
        default=False,
        action="store_true",
        help="Whether the checkpoint is pre-quantized with QAT or not.",
    )

    parser.add_argument(
        "-lora",
        "--use_lora",
        type=int,
        default=0,
        help="Whether the checkpoint contains LoRA adaptors or not. 0: no LoRA adaptors; "
        "otherwise, it means the rank of LoRA adaptors. Currently it only works if QAT is enabled.",
    )

    parser.add_argument(
        "--preq_mode",
        type=str,
        default=None,
        choices=["8da4w", "8da4w_output_8da8w"],
        help="Quantization mode used for pre-quantized checkpoint. Only support 8da4w and 8da4w_output_8da8w right now.",
    )

    parser.add_argument(
        "--preq_group_size",
        type=int,
        default=32,
        help="group_size for pre-quantized checkpoint weight quantization",
    )

    parser.add_argument(
        "--preq_embedding_quantize",
        default="8,0",
        type=str,
        help="type of embedding quantization for pre-quantized checkpoint, '<bitwidth>,<groupsize>', e.g., '8,1024'.",
    )

    parser.add_argument(
        "--use_attention_sink",
        default=None,
        type=str,
        help="Use attention sink to have fluent multi-round conversation. '<sink_size>,<window_size>,<batch_eviction_size>', e.g., '4,2044,1024'.",
    )

    parser.add_argument(
        "--output_prune_map",
        default=None,
        help="path to the output pruning token mapping file (token_map.json)",
    )

    parser.add_argument(
        "--input_prune_map",
        default=None,
        help="path to the input pruning token mapping file (token_map.json)",
    )

    parser.add_argument(
        "--export_only",
        default=False,
        action="store_true",
        help="If true, stops right after torch.export() and saves the exported model.",
    )
    return parser


def canonical_path(path: Union[str, Path], *, dir: bool = False) -> str:
    path = str(path)

    if verbose_export():
        print(f"creating canonical path for {path}")

    if not path.startswith("par:"):
        return path

    if not IS_FBCODE:
        print("not FBCODE")
        return path[4:]
    else:
        return_val = str(_resources.files(pkg_name).joinpath(path[4:]))
        if verbose_export():
            print(f"canonical name is: {return_val}")
        return return_val


def export_llama(
    export_options: Union[argparse.Namespace, LlmConfig, DictConfig],
) -> str:
    if isinstance(export_options, argparse.Namespace):
        # Legacy CLI.
        llm_config = LlmConfig.from_args(export_options)
    elif isinstance(export_options, LlmConfig) or isinstance(
        export_options, DictConfig
    ):
        # Hydra CLI.
        llm_config = export_options
    else:
        raise ValueError(
            "Input to export_llama must be either of type argparse.Namespace or LlmConfig"
        )

    # If a checkpoint isn't provided for an HF OSS model, download and convert the
    # weights first.
    model_name = llm_config.base.model_class.value
    if not llm_config.base.checkpoint and model_name in HUGGING_FACE_REPO_IDS:
        repo_id = HUGGING_FACE_REPO_IDS[model_name]
        if model_name == "qwen2_5":
            from executorch.examples.models.qwen2_5 import convert_weights
        elif model_name.startswith("qwen3"):
            from executorch.examples.models.qwen3 import convert_weights
        elif model_name == "phi_4_mini":
            from executorch.examples.models.phi_4_mini import convert_weights
        elif model_name == "smollm2":
            from executorch.examples.models.smollm2 import convert_weights
        else:
            raise ValueError(
                f"Converting weights to meta format for {model_name} is not yet supported"
            )
        checkpoint = download_and_convert_hf_checkpoint(repo_id, convert_weights)
        llm_config.base.checkpoint = checkpoint

    if llm_config.debug.profile_path is not None:
        try:
            from executorch.util.python_profiler import CProfilerFlameGraph

            with CProfilerFlameGraph(llm_config.debug.profile_path):
                builder = _export_llama(llm_config)
                assert (
                    filename := builder.get_saved_pte_filename()
                ) is not None, "Fail to get file name from builder"
                return filename
        except ImportError:
            print(
                "Please run `pip install snakeviz` to install required dependencies for cProfiler flamegraph."
            )
            return ""
    else:
        builder = _export_llama(llm_config)
        assert (
            filename := builder.get_saved_pte_filename()
        ) is not None, "Fail to get file name from builder"
        return filename


def _prepare_for_llama_export(llm_config: LlmConfig) -> LLMEdgeManager:
    """
    Helper function for export_llama. Loads the model from checkpoint and params,
    and sets up a LLMEdgeManager with initial transforms and dtype conversion.

    Returns a LLMEdgeManager prior to calling export_to_edge with quantizers
    """
    # load model from checkpoint and params.json
    checkpoint_path = (
        canonical_path(llm_config.base.checkpoint)
        if llm_config.base.checkpoint
        else None
    )
    checkpoint_dir = (
        canonical_path(llm_config.base.checkpoint_dir)
        if llm_config.base.checkpoint_dir
        else None
    )
    params_path = (
        canonical_path(llm_config.base.params) if llm_config.base.params else None
    )
    output_dir_path = canonical_path(llm_config.export.output_dir, dir=True)

    llm_config.base.checkpoint = checkpoint_path
    llm_config.base.checkpoint_dir = checkpoint_dir
    llm_config.base.params = params_path
    llm_config.export.output_dir = output_dir_path

    # Convert dtype override string to actual type.
    dtype_override = DType[llm_config.model.dtype_override.value]

    edge_manager = _load_llama_model(llm_config)

    # At this point, the model is loaded in the default fp32.

    # Checkpoint dtype should be lower or equal precision to the dtype override.
    checkpoint_dtype = edge_manager.model.checkpoint_dtype
    if not (
        checkpoint_dtype == dtype_override.to_torch_dtype()
        or (
            checkpoint_dtype == torch.float16
            and dtype_override.to_torch_dtype() == torch.float32
        )
        or (
            checkpoint_dtype == torch.bfloat16
            and dtype_override.to_torch_dtype() == torch.float32
        )
    ):
        logging.warning(
            f"Checkpoint dtype {checkpoint_dtype} precision is higher than dtype override {dtype_override.to_torch_dtype()}."
        )

    edge_manager.model = edge_manager.model.to(dtype=dtype_override.to_torch_dtype())

    # We want to quantize (in the source transforms) the weights of the model
    # in the checkpoint dtype.
    logging.info(f"Checkpoint dtype: {edge_manager.model.checkpoint_dtype}")
    edge_manager = edge_manager.set_output_dir(output_dir_path).source_transform(
        _get_source_transforms(
            dtype_override=dtype_override,
            checkpoint=llm_config.base.checkpoint,
            checkpoint_dtype=DType.from_torch_dtype(checkpoint_dtype),  # type: ignore
            tokenizer_path=llm_config.base.tokenizer_path,
            use_spin_quant=(
                llm_config.quantization.use_spin_quant.value
                if llm_config.quantization.use_spin_quant
                else None
            ),
            embedding_quantize=llm_config.quantization.embedding_quantize,
            use_shared_embedding=llm_config.model.use_shared_embedding,
            quantization_mode=llm_config.quantization.qmode,
            group_size=llm_config.quantization.group_size,
            calibration_tasks=llm_config.quantization.calibration_tasks,
            calibration_limit=llm_config.quantization.calibration_limit,
            calibration_seq_length=llm_config.quantization.calibration_seq_length,
            expand_rope_table=llm_config.model.expand_rope_table,
            use_custom_sdpa_with_attention_mask=getattr(
                llm_config.model, "use_custom_sdpa_with_attention_mask", False
            ),
            use_sdpa_with_kv_cache=llm_config.model.use_sdpa_with_kv_cache,
            quantize_kv_cache=llm_config.model.quantize_kv_cache,
            use_kv_cache=llm_config.model.use_kv_cache,
            qnn=llm_config.backend.qnn.enabled,
            use_qnn_sha=llm_config.backend.qnn.use_sha,
            optimized_rotation_path=llm_config.backend.qnn.optimized_rotation_path,
            mps=llm_config.backend.mps.enabled,
            coreml=llm_config.backend.coreml.enabled,
            coreml_ios=llm_config.backend.coreml.ios,
            vulkan=llm_config.backend.vulkan.enabled,
            use_qat=llm_config.quantization.use_qat,
            use_lora=llm_config.base.use_lora,
            preq_mode=(
                llm_config.base.preq_mode.value if llm_config.base.preq_mode else None
            ),
            preq_group_size=llm_config.base.preq_group_size,
            preq_embedding_quantize=llm_config.base.preq_embedding_quantize,
            local_global_attention=llm_config.model.local_global_attention,
        )
    )

    return edge_manager


def get_quantizer_and_quant_params(llm_config):
    pt2e_quant_params = get_pt2e_quantization_params(
        (
            llm_config.quantization.pt2e_quantize.value
            if llm_config.quantization.pt2e_quantize
            else None
        ),
        llm_config.quantization.qmode,
    )
    quantizers = get_pt2e_quantizers(pt2e_quant_params, llm_config.export.so_library)
    quant_dtype = None
    if llm_config.backend.qnn.enabled and llm_config.quantization.pt2e_quantize:
        assert len(quantizers) == 0, "Should not enable both xnnpack and qnn"
        qnn_quantizer, quant_dtype = get_qnn_quantizer(
            llm_config.quantization.pt2e_quantize.value, llm_config.quantization.qmode
        )
        quantizers.append(qnn_quantizer)
    if llm_config.backend.openvino.enabled and llm_config.quantization.pt2e_quantize:
        assert not quantizers, "Should not enable both xnnpack and openvino"
        group_size = llm_config.quantization.group_size
        group_size = group_size if group_size else 32
        ov_quantizer = get_ov_quantizer(
            llm_config.quantization.pt2e_quantize.value, group_size
        )
        quantizers.append(ov_quantizer)
    if llm_config.backend.coreml.enabled and llm_config.quantization.pt2e_quantize:
        assert len(quantizers) == 0, "Should not enable both xnnpack / qnn and coreml"
        coreml_quantizer = get_coreml_quantizer(
            llm_config.quantization.pt2e_quantize.value
        )
        quantizers.append(coreml_quantizer)
    if llm_config.backend.vulkan.enabled and llm_config.quantization.pt2e_quantize:
        assert (
            len(quantizers) == 0
        ), "Should not enable both vulkan and other quantizers"
        vulkan_quantizer = get_vulkan_quantizer(
            llm_config.quantization.pt2e_quantize.value
        )
        quantizers.append(vulkan_quantizer)
    logging.info(f"Applying quantizers: {quantizers}")
    return pt2e_quant_params, quantizers, quant_dtype


def _qmode_type(value):
    choices = ["int8", "8da4w", "8da4w-gptq", "vulkan_4w", "4w"]
    patterns = [r"torchao:8da(\d+)w", r"torchao:fpa(\d+)w"]

    if value in choices:
        return value

    for pattern in patterns:
        matches = re.findall(pattern, value)
        if len(matches) == 1:
            return value

    raise argparse.ArgumentTypeError(
        f"Got qmode {value}, but expected one of {choices}, or one of the regex patterns {patterns}."
    )


def _validate_args(llm_config):
    if llm_config.export.max_context_length < llm_config.export.max_seq_length:
        raise ValueError(
            f"max_context_length {llm_config.export.max_context_length} must be >= max_seq_len {llm_config.export.max_seq_length}. max_context_length impacts kv cache size that is used to remember history, while max_seq_length refers to user prompt length. Please use --max_context_length to specify context length."
        )
    if llm_config.model.enable_dynamic_shape and (
        llm_config.backend.coreml.enabled
        or llm_config.backend.mps.enabled
        or llm_config.backend.qnn.enabled
    ):
        raise ValueError(
            "Dynamic shape is not supported with coreml, MPS or qnn backends."
            " Please use --disable_dynamic_shape."
        )

    if llm_config.backend.qnn.num_sharding > 0 and not llm_config.backend.qnn.enabled:
        raise ValueError("Model shard is only supported with qnn backend now.")

    if llm_config.model.use_shared_embedding:
        if not (
            llm_config.quantization.embedding_quantize is not None
            and llm_config.quantization.embedding_quantize.startswith("torchao:")
        ):
            raise ValueError(
                "Shared embedding is only supported with torchao quantization."
            )


def _to_edge_and_lower_llama_xnnpack(
    builder_exported,
    modelname,
    additional_passes,
    pt2e_quant_params,
    quantizers,
    quant_dtype,
    xnnpack_extended_ops: bool = False,
    generate_etrecord: bool = False,
    verbose: bool = False,
) -> LLMEdgeManager:  # noqa: C901
    partitioners = []

    # Order matters here, dynamic quantization should be applied first when both xnnpack and xnnpack_extended_ops are enabled
    partitioners.append(get_xnnpack_partitioner(dynamic_quant_only_partitioner=True))

    modelname = f"xnnpack_dq_{modelname}"

    if xnnpack_extended_ops:
        partitioners.append(
            get_xnnpack_partitioner(dynamic_quant_only_partitioner=False)
        )
        modelname = f"xnnpack_{modelname}"

    logging.info("Lowering model using following partitioner(s): ")
    for partitioner in partitioners:
        logging.info(f"--> {partitioner.__class__.__name__}")

    # TODO: Enable generating ETRecord with XNNPack and to_edge_transform_and_lower().
    if generate_etrecord:
        builder_exported.generate_etrecord = True

    builder = builder_exported.pt2e_quantize(quantizers).to_edge_transform_and_lower(
        partitioners
    )
    if verbose:
        print_delegation_info(builder.edge_manager.exported_program().graph_module)

    # we need builder.export_program

    return builder.to_executorch(passes=additional_passes)


def _to_edge_and_lower_llama_openvino(
    builder_exported,
    modelname,
    quantizers,
    additional_passes,
    openvino_device: str = "CPU",
<<<<<<< HEAD
=======
    nncf_compression: bool = False,
    nncf_compression_group_size: int = 32,
>>>>>>> 291dcd99
    verbose: bool = False,
) -> LLMEdgeManager:  # noqa: C901
    partitioners = []

    # Add OpenVINO partitioner
    partitioners.append(get_openvino_partitioner(openvino_device))
    modelname = f"openvino_{modelname}"

    logging.info("Lowering model using following partitioner(s): ")
    for partitioner in partitioners:
        logging.info(f"--> {partitioner.__class__.__name__}")

<<<<<<< HEAD
    builder = builder_exported.pt2e_quantize(quantizers).to_edge_transform_and_lower(partitioners)
=======
    # Use NNCF compression if enabled
    # TODO: Enable passing OpenVINOQuantizer as a parameter to pt2e_quantize
    if nncf_compression:
        try:
            from functools import partial

            import nncf
            from pytorch_tokenizers import get_tokenizer
        except ImportError:
            raise ImportError(
                "Please install nncf via backends/openvino/requirements.txt"
            )
        tokenizer = get_tokenizer(builder_exported.tokenizer_path)

        def transform_fn(prompts: str, tokenizer):
            tokenized_text = tokenizer.encode(prompts, bos=False, eos=False)
            logging.error(tokenized_text)

            inputs = ()
            inputs = (
                torch.tensor(tokenized_text).unsqueeze(0),
                {"input_pos": torch.tensor([0])},
            )

            return inputs

        builder_exported.calibration_data = (
            [builder_exported.calibration_data]
            if isinstance(builder_exported.calibration_data, str)
            else builder_exported.calibration_data
        )
        builder_exported.calibration_data = (
            [
                word
                for prompt in builder_exported.calibration_data
                for word in prompt.split()
            ]
            if not builder_exported.dynamic_shapes
            else builder_exported.calibration_data
        )

        builder_exported.pre_autograd_graph_module = nncf.compress_weights(
            builder_exported.pre_autograd_graph_module,
            dataset=nncf.Dataset(
                builder_exported.calibration_data,
                transform_func=partial(transform_fn, tokenizer=tokenizer),
            ),
            mode=nncf.CompressWeightsMode.INT4_SYM,
            ratio=0.8,
            group_size=nncf_compression_group_size,
            sensitivity_metric=nncf.SensitivityMetric.HESSIAN_INPUT_ACTIVATION,
        )

    builder = builder_exported.to_edge_transform_and_lower(partitioners)
>>>>>>> 291dcd99

    if verbose:
        print_delegation_info(builder.edge_manager.exported_program().graph_module)

    return builder.to_executorch(passes=additional_passes)


def _to_edge_and_lower_llama(  # noqa: C901
    builder_exported,
    modelname,
    additional_passes,
    pt2e_quant_params,
    quantizers,
    quant_dtype,
    vulkan: bool = False,
    mps: bool = False,
    coreml: bool = False,
    qnn: bool = False,
    dtype_override: str = "fp32",
    enable_dynamic_shape: bool = True,
    use_kv_cache: bool = False,
    embedding_quantize: Optional[str] = None,
    pt2e_quantize: Optional[str] = None,
    coreml_ios: int = 15,
    coreml_quantize: Optional[str] = None,
    coreml_compute_units: str = "cpu_only",
    use_qnn_sha: bool = False,
    num_sharding: int = 0,
    soc_model: str = "SM8650",
    generate_etrecord: bool = False,
    verbose: bool = False,
):
    builder_exported_to_edge = builder_exported.pt2e_quantize(
        quantizers
    ).export_to_edge()

    # to_backend
    partitioners = []
    if vulkan:
        partitioners.append(
            get_vulkan_partitioner(
                dtype_override,
                enable_dynamic_shape,
            )
        )
        modelname = f"vulkan_{modelname}"

    if mps:
        partitioners.append(get_mps_partitioner(use_kv_cache))
        modelname = f"mps_{modelname}"

    if coreml:
        coreml_partitioner = get_coreml_partitioner(
            coreml_ios,
            embedding_quantize,
            pt2e_quantize,
            coreml_quantize,
            coreml_compute_units,
        )
        partitioners.append(coreml_partitioner)
        modelname = f"coreml_{modelname}"

    if qnn:
        logging.warning(
            "The model definition in current repro is not performant, please refer to the instruction"
            " in https://github.com/pytorch/executorch/tree/main/examples/qualcomm/oss_scripts/llama/README.md for better performance."
        )
        from executorch.extension.llm.custom_ops import model_sharding

        partitioners.append(
            get_qnn_partitioner(use_kv_cache, pt2e_quantize, num_sharding, soc_model)
        )
        # pyre-ignore: Undefined import [21]: Could not find a module corresponding to import `executorch.backends.qualcomm._passes`
        from executorch.backends.qualcomm._passes import (
            AnnotateStack,
            ConvertBmmToMatmul,
            FoldQDQ,
            TagQuantIO,
        )

        # pyre-ignore: Undefined import [21]: Could not find a module corresponding to import `executorch.backends.qualcomm._passes.qnn_pass_manager`
        from executorch.backends.qualcomm._passes.qnn_pass_manager import (
            get_capture_program_passes,
            get_passes_dependency_for_capture_program,
            QnnPassManager,
        )

        # pyre-ignore
        from executorch.backends.qualcomm.quantizer.custom_annotation import (
            get_custom_quant_ios_dtype,
        )

        # pyre-ignore: Undefined import [21]: Could not find a module corresponding to import `executorch.backends.qualcomm.utils.constants`
        from executorch.backends.qualcomm.utils.constants import (
            QCOM_PASS_ACTIVATE_KEY,
            QCOM_PASS_ARGS_KWARGS_DEFAULTS_KEY,
        )

        atten = builder_exported_to_edge.model.layers[0].attention
        if use_qnn_sha:
            cache_shape = torch.Size(
                (atten.max_batch_size, atten.max_context_len, atten.head_dim)
            )
        else:
            cache_shape = torch.Size(
                (
                    atten.max_batch_size,
                    atten.max_context_len,
                    atten.n_kv_heads,
                    atten.head_dim,
                )
            )

        # TODO: Use to_edge_lower_and_transform for QNN
        passes_job = get_capture_program_passes()
        dep_table = get_passes_dependency_for_capture_program()
        passes_job[AnnotateStack][QCOM_PASS_ACTIVATE_KEY] = True
        passes_job[ConvertBmmToMatmul][QCOM_PASS_ACTIVATE_KEY] = True
        passes_job[TagQuantIO][QCOM_PASS_ACTIVATE_KEY] = True
        passes_job[TagQuantIO][QCOM_PASS_ARGS_KWARGS_DEFAULTS_KEY][
            "get_quant_io_dtype_fn"
        ] = partial(get_custom_quant_ios_dtype, cache_shape)
        if num_sharding > 0:
            SplitGraph, setting = model_sharding.get_split_graph_pass(
                builder_exported_to_edge.metadata["get_n_layers"],
                shares=num_sharding,
            )
            passes_job[SplitGraph] = setting
            dep_table[SplitGraph] = [FoldQDQ]
            dep_table[TagQuantIO] = [SplitGraph]
        QnnPassManager().transform_for_to_edge_pipeline(
            builder_exported_to_edge.edge_manager.exported_program(),
            dep_table=dep_table,
            passes_job=passes_job,
        )

    logging.info("Lowering model using following partitioner(s): ")
    for partitioner in partitioners:
        logging.info(f"--> {partitioner.__class__.__name__}")

    if generate_etrecord:
        if not builder_exported_to_edge.edge_manager:
            raise ValueError("Unable to generate etrecord due to missing edge manager.")

        logging.info("Generating etrecord")
        # Copy the edge manager which will be serialized into etrecord. This is memory-wise expensive.
        edge_manager_copy = copy.deepcopy(builder_exported_to_edge.edge_manager)
        builder = builder_exported_to_edge.to_backend(partitioners)
        if verbose:
            print_delegation_info(builder.edge_manager.exported_program().graph_module)
        if num_sharding > 0 and qnn:
            # pyre-ignore: Undefined import [21]: Could not find a module corresponding to import `executorch.backends.qualcomm.utils.utils`.
            from executorch.backends.qualcomm.utils.utils import canonicalize_program

            canonicalize_program(builder.edge_manager.exported_program())

        builder = builder.to_executorch(
            passes=additional_passes,
        )

        # Generate ETRecord
        if edge_manager_copy:
            generate_etrecord_func(
                et_record="etrecord.bin",
                edge_dialect_program=edge_manager_copy,
                executorch_program=builder.export_program,
            )
            logging.info("Generated etrecord.bin")
    else:
        builder = builder_exported_to_edge.to_backend(partitioners)
        if verbose:
            print_delegation_info(builder.edge_manager.exported_program().graph_module)
        if num_sharding > 0 and qnn:
            from executorch.backends.qualcomm.utils.utils import canonicalize_program

            canonicalize_program(builder.edge_manager.exported_program())

        builder = builder.to_executorch(passes=additional_passes)

    return builder


def _export_llama(llm_config: LlmConfig) -> LLMEdgeManager:  # noqa: C901
    _validate_args(llm_config)

    pt2e_quant_params, quantizers, quant_dtype = get_quantizer_and_quant_params(
        llm_config
    )

    additional_passes = []
    if llm_config.base.model_class.value in TORCHTUNE_DEFINED_MODELS:
        additional_passes = [InitializedMutableBufferPass(["kv_cache_pos"])]

    # export_to_edge
    builder_exported = _prepare_for_llama_export(llm_config).export()
    builder_exported.run_canonical_optimizations()
    modelname = builder_exported.modelname

    if llm_config.export.export_only:
        exit()

    if pt2e_quant_params is not None and pt2e_quant_params.quantize_linear is not None:
        # Force xnnpack to be true if pt2e_quant_params is not None and xnnpack is False
        llm_config.backend.xnnpack.enabled = True

    if llm_config.backend.xnnpack.enabled:
        if llm_config.export.foundation_weights_file is not None:
            gen_tag_fn: Callable[[torch.fx.Node], Optional[str]] = lambda x: (
                llm_config.export.foundation_weights_file
                if "lora" not in x.name
                else None
            )

            from executorch.exir.passes.external_constants_pass import (
                delegate_external_constants_pass_unlifted,
                external_constants_pass,
            )

            assert (
                builder_exported.pre_autograd_graph_module is not None
            ), "pre_autograd_graph_module shouldn't be None here"
            delegate_external_constants_pass_unlifted(
                module=builder_exported.pre_autograd_graph_module,
                gen_tag_fn=gen_tag_fn,
            )

            # Also add a pass for 'to_executorch' to tag weights that aren't delegated.
            additional_passes.append(
                partial(external_constants_pass, gen_tag_fn=gen_tag_fn)
            )

        builder = _to_edge_and_lower_llama_xnnpack(
            builder_exported,
            modelname,
            additional_passes,
            pt2e_quant_params,
            quantizers,
            quant_dtype,
            xnnpack_extended_ops=llm_config.backend.xnnpack.extended_ops,
            generate_etrecord=llm_config.debug.generate_etrecord,
            verbose=llm_config.debug.verbose,
        )
    elif llm_config.backend.openvino.enabled:
        builder = _to_edge_and_lower_llama_openvino(
            builder_exported,
            modelname,
            quantizers,
            additional_passes,
            openvino_device=llm_config.backend.openvino.device,
<<<<<<< HEAD
=======
            nncf_compression=llm_config.backend.openvino.nncf_compression,
            nncf_compression_group_size=llm_config.backend.openvino.nncf_compression_group_size,
>>>>>>> 291dcd99
            verbose=llm_config.debug.verbose,
        )
    else:
        builder = _to_edge_and_lower_llama(
            builder_exported,
            modelname,
            additional_passes,
            pt2e_quant_params,
            quantizers,
            quant_dtype,
            vulkan=llm_config.backend.vulkan.enabled,
            mps=llm_config.backend.mps.enabled,
            coreml=llm_config.backend.coreml.enabled,
            qnn=llm_config.backend.qnn.enabled,
            dtype_override=llm_config.model.dtype_override.value,
            enable_dynamic_shape=llm_config.model.enable_dynamic_shape,
            use_kv_cache=llm_config.model.use_kv_cache,
            embedding_quantize=llm_config.quantization.embedding_quantize,
            pt2e_quantize=(
                llm_config.quantization.pt2e_quantize.value
                if llm_config.quantization.pt2e_quantize
                else None
            ),
            coreml_ios=llm_config.backend.coreml.ios,
            coreml_quantize=(
                llm_config.backend.coreml.quantize.value
                if llm_config.backend.coreml.quantize
                else None
            ),
            coreml_compute_units=llm_config.backend.coreml.compute_units.value,
            use_qnn_sha=llm_config.backend.qnn.use_sha,
            num_sharding=llm_config.backend.qnn.num_sharding,
            soc_model=llm_config.backend.qnn.soc_model,
            generate_etrecord=llm_config.debug.generate_etrecord,
            verbose=llm_config.debug.verbose,
        )

    if llm_config.debug.profile_memory:
        generate_memory_trace(builder.export_program, "memory_profile.json")

    if builder.dtype == DType.fp16:
        modelname = f"{modelname}_h"

    if llm_config.export.output_name:
        modelname = llm_config.export.output_name
        if modelname.endswith(".pte"):
            output_file = modelname
            modelname = modelname[:-4]
            print(f"modelname: {modelname}")
            print(f"output_file: {output_file}")
        else:
            output_file = f"{builder.output_dir}/{modelname}.pte"
            print(f"modelname: {modelname}")
            print(f"output_file: {output_file}")
    else:
        output_file = f"{builder.output_dir}/{modelname}.pte"

    builder.save_to_pte(output_file)
    return builder


def _load_llama_model_metadata(
    weight_type: WeightType,
    use_kv_cache: bool,
    use_sdpa_with_kv_cache: bool,
    enable_dynamic_shape: bool,
    max_seq_len: int,
    max_context_len: int,
    n_layers: int,
    vocab_size: int,
    metadata_str: Optional[str] = None,
):
    is_fairseq2 = weight_type == WeightType.FAIRSEQ2
    metadata = {
        "get_bos_id": 3 if is_fairseq2 else 1,
        "get_eos_ids": [3] if is_fairseq2 else [2],
        "get_max_seq_len": max_seq_len,
        "get_max_context_len": max_context_len,
        "get_n_layers": n_layers,
        "get_vocab_size": vocab_size,
        "use_kv_cache": use_kv_cache,
        "use_sdpa_with_kv_cache": use_sdpa_with_kv_cache,
        "enable_dynamic_shape": enable_dynamic_shape,
    }
    if metadata_str:
        try:
            extra = json.loads(metadata_str)
            for k, v in extra.items():
                metadata[k] = v
        except JSONDecodeError:
            logging.error("Invalid metadata, should be a valid JSON string")
    return metadata


def _load_llama_model(llm_config: LlmConfig) -> "LLMEdgeManager":
    """
    A helper util that builds a Llama2 model. It returns a LLMEdgeManager that
    can help further lower the model to ExecuTorch.
    Returns:
        An instance of LLMEdgeManager which contains the eager mode model.
    """

    modelname = llm_config.base.model_class.value
    if modelname in EXECUTORCH_DEFINED_MODELS:
        module_name = "llama"
        model_class_name = "Llama2Model"  # TODO: Change to "LlamaModel" in examples/models/llama/model.py.
    elif modelname in TORCHTUNE_DEFINED_MODELS:
        if modelname == "llama3_2_vision":
            module_name = "llama3_2_vision"
            model_class_name = "Llama3_2Decoder"
        else:
            raise ValueError(f"{modelname} is not a valid Llama model.")
    else:
        raise ValueError(f"{modelname} is not a valid Llama model.")

    model, example_inputs, example_kwarg_inputs, dynamic_shapes = (
        EagerModelFactory.create_model(
            module_name,
            model_class_name,
            llm_config=llm_config,
        )
    )
    # Convert dtype override string to actual type.
    dtype_override = DType[llm_config.model.dtype_override.value]

    return LLMEdgeManager(
        model=model,
        modelname=modelname,
        max_seq_len=model.max_seq_len,  # type: ignore
        dtype=dtype_override,
        use_kv_cache=llm_config.model.use_kv_cache,
        generate_full_logits=llm_config.debug.generate_full_logits,
        example_inputs=example_inputs,
        example_kwarg_inputs=example_kwarg_inputs,
        dynamic_shapes=dynamic_shapes,
        enable_dynamic_shape=llm_config.model.enable_dynamic_shape,
        calibration_tasks=llm_config.quantization.calibration_tasks,
        calibration_limit=llm_config.quantization.calibration_limit,
        calibration_seq_length=llm_config.quantization.calibration_seq_length,
        calibration_data=llm_config.quantization.calibration_data,
        tokenizer_path=llm_config.base.tokenizer_path,
        save_exported_program=llm_config.export.export_only,
        verbose=llm_config.debug.verbose,
        metadata=_load_llama_model_metadata(
            WeightType.FAIRSEQ2 if llm_config.base.fairseq2 else WeightType.LLAMA,
            llm_config.model.use_kv_cache,
            llm_config.model.use_sdpa_with_kv_cache,
            llm_config.model.enable_dynamic_shape,
            # pyre-fixme[6]: For 5th argument expected `ModelArgs` but got
            #  `Union[Tensor, Module]`.
            model.max_seq_len,
            # pyre-fixme[6]: For 6th argument expected `ModelArgs` but got
            #  `Union[Tensor, Module]`.
            model.max_context_len,
            # pyre-fixme[6]: For 7th argument expected `int` but got `Union[Tensor,
            #  Module]`.
            model.n_layers,
            # pyre-fixme[6]: For 8th argument expected `int` but got `Union[Tensor,
            #  Module]`.
            model.vocab_size,
            llm_config.base.metadata,
        ),
    )


def _get_source_transforms(  # noqa
    dtype_override: DType,
    *,
    checkpoint: Optional[str] = None,
    checkpoint_dtype: Optional[DType] = None,
    tokenizer_path: Optional[str] = None,
    use_spin_quant: Optional[str] = None,
    embedding_quantize: Optional[str] = None,
    use_shared_embedding: bool = False,
    quantization_mode: Optional[str] = None,
    group_size: Optional[int] = None,
    calibration_tasks: Optional[List[str]] = None,
    calibration_limit: Optional[int] = None,
    calibration_seq_length: Optional[int] = None,
    expand_rope_table: bool = False,
    use_custom_sdpa_with_attention_mask: bool = False,
    use_sdpa_with_kv_cache: bool = False,
    quantize_kv_cache: bool = False,
    use_kv_cache: bool = False,
    qnn: bool = False,
    use_qnn_sha: bool = False,
    optimized_rotation_path: Optional[str] = None,
    mps: bool = False,
    coreml: bool = False,
    coreml_ios: int = 15,
    vulkan: bool = False,
    use_qat: bool = False,
    use_lora: int = 0,
    preq_mode: Optional[str] = None,
    preq_group_size: Optional[int] = None,
    preq_embedding_quantize: Optional[str] = None,
    local_global_attention: Optional[List[int]] = None,
) -> List[Callable[[torch.nn.Module], torch.nn.Module]]:
    """
    Return a list of functions that transform a graph.

    Args:
        dtype_override: The dtype to use for the model.
        checkpoint: Path to the checkpoint file.
        checkpoint_dtype: The dtype of the checkpoint. At the moment, if this is specified,
            it means that you want to run quantize transformations on the weights represented
            in their original dtype, while the overall dtype of the model maybe something
            different. If not specified, defaults to dtype_override.
        tokenizer_path: Path to the tokenizer file.
        use_spin_quant: Type of spin quant to use ("cuda" or "native").
        embedding_quantize: Type of embedding quantization.
        quantization_mode: Type of quantization mode.
        expand_rope_table: Whether to expand rope table.
        use_custom_sdpa_with_attention_mask: Whether to use custom SDPA with attention mask.
        use_sdpa_with_kv_cache: Whether to use SDPA with KV cache.
        quantize_kv_cache: Whether to quantize KV cache.
        use_kv_cache: Whether to use KV cache.
        qnn: Whether to use QNN.
        use_qnn_sha: Whether to use QNN SHA.
        optimized_rotation_path: Path to optimized rotation.
        mps: Whether to use MPS.
        coreml: Whether to use CoreML.
        coreml_ios: CoreML iOS version.
        vulkan: Whether to use Vulkan.
        use_shared_embedding: Whether to use shared embedding.
        use_qat: Whether to use QAT.
        use_lora: LoRA rank (0 means no LoRA).
        preq_mode: Pre-quantization mode.
        preq_group_size: Pre-quantization group size.
        preq_embedding_quantize: Pre-quantization embedding quantize.

    Returns:
        A list of transformation functions.
    """

    if not checkpoint_dtype:
        checkpoint_dtype = dtype_override

    transforms = []

    if use_spin_quant:
        if use_spin_quant == "cuda":
            from .source_transformation.spin_quant import (
                inject_fast_hadamard_transform_cuda_for_spin_quant,
            )

            transforms.append(inject_fast_hadamard_transform_cuda_for_spin_quant)
        elif use_spin_quant == "native":
            from .source_transformation.spin_quant import (
                inject_fast_hadamard_transform_native_for_spin_quant,
            )

            transforms.append(inject_fast_hadamard_transform_native_for_spin_quant)

    if embedding_quantize:
        """
        When this option is selected, it finds all embedding layers and transforms
        into quantized embedding equivalent module.

        There are cases where the checkpoint is already quantized, for example
        on use_spin_quant is enabled. In that case, it will do the appropriate
        transformations based on the given checkpoint first. In those cases,
        this wil be a no-op.
        """
        transforms.append(
            get_quant_embedding_transform(
                embedding_quantize, use_shared_embedding, checkpoint_dtype
            )
        )

    # quantization_mode should be applied after embedding_quantize
    # to support shared_embedding
    if quantization_mode:
        """
        When this option is selected, it finds all linear layers and transforms
        into quantized linear equivalent module.

        There are cases where the checkpoint is already quantized, for example
        on use_spin_quant is enabled. In that case, it will do the appropriate
        transformations based on the given checkpoint first. In those cases,
        if quantization_mode is enabled, it will quantize any remaining linear
        ops that is not quantized.

        There are cases where this may be a no-op, namely, if all linears are
        quantized in the checkpoint.
        """
        transforms.append(
            get_quant_weight_transform(
                quantization_mode=quantization_mode,
                group_size=group_size,
                computation_dtype=dtype_override,
                checkpoint_dtype=checkpoint_dtype,
                checkpoint_path=checkpoint,
                tokenizer_path=tokenizer_path,
                calibration_tasks=calibration_tasks,
                calibration_limit=calibration_limit,
                calibration_seq_length=calibration_seq_length,
            )
        )

    if expand_rope_table:
        transforms.append(materialze_broadcast_of_rope_freq_cis)

    use_attention_mask_for_custom_sdpa = use_custom_sdpa_with_attention_mask

    if use_sdpa_with_kv_cache:
        transforms.append(replace_kv_cache_with_custom_kv_cache)
        # todo: do this optionally
        # if use attention mask instead of causal attention
        # then create partial function that sets use_attention_mask=True
        if use_attention_mask_for_custom_sdpa:
            transforms.append(
                partial(replace_sdpa_with_custom_op, use_attention_mask=True)
            )
        else:
            transforms.append(replace_sdpa_with_custom_op)

    if quantize_kv_cache:
        assert use_kv_cache, "quantize_kv_cache requires use_kv_cache=True"
        transforms.append(replace_kv_cache_with_quantized_kv_cache)
        # Right now
        transforms.append(replace_sdpa_with_quantized_sdpa)

    if use_kv_cache:
        if qnn:
            from executorch.backends.qualcomm.utils.utils import (
                convert_linear_to_conv2d,
            )

            if use_qnn_sha:
                if optimized_rotation_path:
                    transforms.append(fuse_layer_norms)
                    transforms.append(get_model_with_r1_r2(optimized_rotation_path))
                transforms.append(replace_attention_to_attention_sha)
                transforms.append(replace_causal_mask)
                # pyre-fixme[16]: Module `backends` has no attribute `qualcomm`.
                transforms.append(convert_linear_to_conv2d)
            else:
                transforms.append(replace_kv_cache_with_simple_kv_cache)
                transforms.append(replace_sdpa_with_flex_sdpa)
                transforms.append(replace_causal_mask)
                if optimized_rotation_path:
                    transforms.append(fuse_layer_norms)
                    transforms.append(get_model_with_r1_r2(optimized_rotation_path))
                # pyre-fixme[16]: Module `backends` has no attribute `qualcomm`.
                transforms.append(convert_linear_to_conv2d)

        elif mps:
            # Currently mps doesn't support sdpa op, use the simpler decomposition
            # to get free perf gain.
            transforms.append(replace_sdpa_with_simple_sdpa)
            transforms.append(replace_causal_mask)

        elif coreml:
            # iOS 18 introduced fused sdpa op
            if coreml_ios >= 18:
                transforms.append(replace_sdpa_with_coreml_sdpa)
            else:
                transforms.append(replace_sdpa_with_simple_sdpa)
            transforms.append(replace_kv_cache_with_coreml_kv_cache)

    if local_global_attention:
        transforms.append(
            partial(
                replace_kv_cache_with_ring_kv_cache,
                layer_sizes=local_global_attention,
            )
        )

    return transforms


def get_llama_model(llm_config: LlmConfig):
    _validate_args(llm_config)
    e_mgr = _prepare_for_llama_export(llm_config)
    model = (
        e_mgr.model.eval().to(device="cuda")
        if torch.cuda.is_available()
        else e_mgr.model.eval().to(device="cpu")
    )
    return model, e_mgr.example_inputs, e_mgr.metadata<|MERGE_RESOLUTION|>--- conflicted
+++ resolved
@@ -885,11 +885,6 @@
     quantizers,
     additional_passes,
     openvino_device: str = "CPU",
-<<<<<<< HEAD
-=======
-    nncf_compression: bool = False,
-    nncf_compression_group_size: int = 32,
->>>>>>> 291dcd99
     verbose: bool = False,
 ) -> LLMEdgeManager:  # noqa: C901
     partitioners = []
@@ -902,64 +897,7 @@
     for partitioner in partitioners:
         logging.info(f"--> {partitioner.__class__.__name__}")
 
-<<<<<<< HEAD
     builder = builder_exported.pt2e_quantize(quantizers).to_edge_transform_and_lower(partitioners)
-=======
-    # Use NNCF compression if enabled
-    # TODO: Enable passing OpenVINOQuantizer as a parameter to pt2e_quantize
-    if nncf_compression:
-        try:
-            from functools import partial
-
-            import nncf
-            from pytorch_tokenizers import get_tokenizer
-        except ImportError:
-            raise ImportError(
-                "Please install nncf via backends/openvino/requirements.txt"
-            )
-        tokenizer = get_tokenizer(builder_exported.tokenizer_path)
-
-        def transform_fn(prompts: str, tokenizer):
-            tokenized_text = tokenizer.encode(prompts, bos=False, eos=False)
-            logging.error(tokenized_text)
-
-            inputs = ()
-            inputs = (
-                torch.tensor(tokenized_text).unsqueeze(0),
-                {"input_pos": torch.tensor([0])},
-            )
-
-            return inputs
-
-        builder_exported.calibration_data = (
-            [builder_exported.calibration_data]
-            if isinstance(builder_exported.calibration_data, str)
-            else builder_exported.calibration_data
-        )
-        builder_exported.calibration_data = (
-            [
-                word
-                for prompt in builder_exported.calibration_data
-                for word in prompt.split()
-            ]
-            if not builder_exported.dynamic_shapes
-            else builder_exported.calibration_data
-        )
-
-        builder_exported.pre_autograd_graph_module = nncf.compress_weights(
-            builder_exported.pre_autograd_graph_module,
-            dataset=nncf.Dataset(
-                builder_exported.calibration_data,
-                transform_func=partial(transform_fn, tokenizer=tokenizer),
-            ),
-            mode=nncf.CompressWeightsMode.INT4_SYM,
-            ratio=0.8,
-            group_size=nncf_compression_group_size,
-            sensitivity_metric=nncf.SensitivityMetric.HESSIAN_INPUT_ACTIVATION,
-        )
-
-    builder = builder_exported.to_edge_transform_and_lower(partitioners)
->>>>>>> 291dcd99
 
     if verbose:
         print_delegation_info(builder.edge_manager.exported_program().graph_module)
@@ -1209,11 +1147,6 @@
             quantizers,
             additional_passes,
             openvino_device=llm_config.backend.openvino.device,
-<<<<<<< HEAD
-=======
-            nncf_compression=llm_config.backend.openvino.nncf_compression,
-            nncf_compression_group_size=llm_config.backend.openvino.nncf_compression_group_size,
->>>>>>> 291dcd99
             verbose=llm_config.debug.verbose,
         )
     else:
