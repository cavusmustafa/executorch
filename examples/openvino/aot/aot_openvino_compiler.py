# Copyright (c) Intel Corporation
#
# Licensed under the BSD License (the "License"); you may not use this file
# except in compliance with the License. See the license file in the root
# directory of this source tree for more details.

<<<<<<< HEAD
import argparse

=======
>>>>>>> 268255bb
import executorch
import timm
import torch
import torchvision.models as torchvision_models
from executorch.backends.openvino.partitioner import OpenvinoPartitioner
from executorch.backends.openvino.preprocess import OpenvinoBackend
from executorch.exir import EdgeProgramManager, to_edge
from executorch.exir.backend.backend_details import CompileSpec
from torch.export import export, ExportedProgram

from torch.export.exported_program import ExportedProgram
from transformers import AutoModel


# Function to load a model based on the selected suite
def load_model(suite: str, model_name: str):
    if suite == "timm":
        return timm.create_model(model_name, pretrained=True)
    elif suite == "torchvision":
        if not hasattr(torchvision_models, model_name):
            raise ValueError(f"Model {model_name} not found in torchvision.")
        return getattr(torchvision_models, model_name)(pretrained=True)
    elif suite == "huggingface":
        return AutoModel.from_pretrained(model_name)
    else:
        raise ValueError(f"Unsupported model suite: {suite}")


def main(suite: str, model_name: str, input_shape, device: str):
    # Ensure input_shape is a tuple
    if isinstance(input_shape, list):
        input_shape = tuple(input_shape)
    elif not isinstance(input_shape, tuple):
        raise ValueError("Input shape must be a list or tuple.")

    # Load the selected model
    model = load_model(suite, model_name)
    model = model.eval()

    # Provide input
    example_args = (torch.randn(*input_shape),)

    # Export to aten dialect using torch.export
    aten_dialect: ExportedProgram = export(model, example_args)

    # Convert to edge dialect
    edge_program: EdgeProgramManager = to_edge(aten_dialect)
    to_be_lowered_module = edge_program.exported_program()

    # Lower the module to the backend with a custom partitioner
    compile_spec = [CompileSpec("device", device.encode())]
    lowered_module = edge_program.to_backend(OpenvinoPartitioner(compile_spec))

    # Apply backend-specific passes
    exec_prog = lowered_module.to_executorch(
        config=executorch.exir.ExecutorchBackendConfig()
    )

    # Serialize and save it to a file
    with open(f"{model_name}.pte", "wb") as file:
        exec_prog.write_to_file(file)
    print(f"Model exported and saved as {model_name}.pte on {device}.")


if __name__ == "__main__":
    # Argument parser for dynamic inputs
    parser = argparse.ArgumentParser(description="Export models with executorch.")
    parser.add_argument(
        "--suite",
        type=str,
        required=True,
        choices=["timm", "torchvision", "huggingface"],
        help="Select the model suite (timm, torchvision, huggingface).",
    )
    parser.add_argument(
        "--model", type=str, required=True, help="Model name to be loaded."
    )
    parser.add_argument(
        "--input_shape",
        type=eval,
        required=True,
        help="Input shape for the model as a list or tuple (e.g., [1, 3, 224, 224] or (1, 3, 224, 224)).",
    )
    parser.add_argument(
        "--device",
        type=str,
        default="CPU",
        help="Target device for compiling the model (e.g., CPU, GPU). Default is CPU.",
    )

    args = parser.parse_args()

    # Run the main function with parsed arguments
    main(args.suite, args.model, args.input_shape, args.device)<|MERGE_RESOLUTION|>--- conflicted
+++ resolved
@@ -4,11 +4,8 @@
 # except in compliance with the License. See the license file in the root
 # directory of this source tree for more details.
 
-<<<<<<< HEAD
+
 import argparse
-
-=======
->>>>>>> 268255bb
 import executorch
 import timm
 import torch
