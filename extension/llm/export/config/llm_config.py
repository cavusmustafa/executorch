--- conflicted
+++ resolved
@@ -455,7 +455,6 @@
 
 
 @dataclass
-<<<<<<< HEAD
 class OpenvinoConfig:
     """
     Configures the QNN backend.
@@ -465,7 +464,8 @@
     device: str = "CPU"
     nncf_compression: bool = False
     nncf_compression_group_size: int = 32
-=======
+
+@dataclass
 class TorchAOKernelsConfig:
     """
     Configures the torchao-kernels backend.
@@ -473,7 +473,6 @@
 
     use_torchao_kernels_linear: bool = False
     use_torchao_kernels_tied_embedding: bool = False
->>>>>>> 65100f67
 
 
 @dataclass
@@ -488,11 +487,8 @@
     vulkan: VulkanConfig = field(default_factory=VulkanConfig)
     qnn: QNNConfig = field(default_factory=QNNConfig)
     mps: MPSConfig = field(default_factory=MPSConfig)
-<<<<<<< HEAD
     openvino: OpenvinoConfig = field(default_factory=OpenvinoConfig)
-=======
     torchao: TorchAOKernelsConfig = field(default_factory=TorchAOKernelsConfig)
->>>>>>> 65100f67
 
 
 ################################################################################
@@ -661,7 +657,6 @@
         if hasattr(args, "mps"):
             llm_config.backend.mps.enabled = args.mps
 
-<<<<<<< HEAD
         # Openvino
         if hasattr(args, "openvino"):
             llm_config.backend.openvino.enabled = args.openvino
@@ -671,7 +666,7 @@
             llm_config.backend.openvino.nncf_compression = args.nncf_compression
         if hasattr(args, "group_size") and args.group_size:
             llm_config.backend.openvino.nncf_compression_group_size = args.group_size
-=======
+
         # TorchAoKernels
         if any(
             hasattr(args, a)
@@ -693,7 +688,6 @@
                 llm_config.backend.torchao.use_torchao_kernels_tied_embedding = getattr(
                     args, "use_torchao_kernels_tied_embedding", False
                 )
->>>>>>> 65100f67
 
         # DebugConfig
         if hasattr(args, "profile_memory"):
